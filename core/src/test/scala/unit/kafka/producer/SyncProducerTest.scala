/**
 * Licensed to the Apache Software Foundation (ASF) under one or more
 * contributor license agreements.  See the NOTICE file distributed with
 * this work for additional information regarding copyright ownership.
 * The ASF licenses this file to You under the Apache License, Version 2.0
 * (the "License"); you may not use this file except in compliance with
 * the License.  You may obtain a copy of the License at
 *
 *    http://www.apache.org/licenses/LICENSE-2.0
 *
 * Unless required by applicable law or agreed to in writing, software
 * distributed under the License is distributed on an "AS IS" BASIS,
 * WITHOUT WARRANTIES OR CONDITIONS OF ANY KIND, either express or implied.
 * See the License for the specific language governing permissions and
 * limitations under the License.
 */

package kafka.producer

<<<<<<< HEAD
import junit.framework.Assert
import kafka.utils.SystemTime
import kafka.utils.TestUtils
import kafka.server.{KafkaServer, KafkaConfig}
import org.apache.log4j.Logger
import org.scalatest.junit.JUnitSuite
import org.junit.{After, Before, Test}
import kafka.common.MessageSizeTooLargeException
import java.util.Properties
import kafka.api.ProducerRequest
import kafka.message.{NoCompressionCodec, DefaultCompressionCodec, Message, ByteBufferMessageSet}
=======
import java.net.SocketTimeoutException
import java.util.Properties
import junit.framework.Assert
import kafka.admin.CreateTopicCommand
import kafka.integration.KafkaServerTestHarness
import kafka.message._
import kafka.server.KafkaConfig
import kafka.utils._
import org.junit.Test
import org.scalatest.junit.JUnit3Suite
import kafka.api.ProducerResponseStatus
import kafka.common.{TopicAndPartition, ErrorMapping}
>>>>>>> 602acaf4

class SyncProducerTest extends JUnit3Suite with KafkaServerTestHarness {
  private var messageBytes =  new Array[Byte](2);
  val configs = List(new KafkaConfig(TestUtils.createBrokerConfigs(1).head))
  val zookeeperConnect = TestZKUtils.zookeeperConnect

  @Test
  def testReachableServer() {
    val server = servers.head
    val props = new Properties()
    props.put("host", "localhost")
    props.put("port", server.socketServer.port.toString)
    props.put("buffer.size", "102400")
    props.put("connect.timeout.ms", "500")
    props.put("reconnect.interval", "1000")
    val producer = new SyncProducer(new SyncProducerConfig(props))
    val firstStart = SystemTime.milliseconds
    try {
      val response = producer.send(TestUtils.produceRequest("test", 0, new ByteBufferMessageSet(compressionCodec = NoCompressionCodec, messages = new Message(messageBytes))))
      Assert.assertNotNull(response)
    } catch {
      case e: Exception => Assert.fail("Unexpected failure sending message to broker. " + e.getMessage)
    }
    val firstEnd = SystemTime.milliseconds
    Assert.assertTrue((firstEnd-firstStart) < 500)
    val secondStart = SystemTime.milliseconds
    try {
      val response = producer.send(TestUtils.produceRequest("test", 0, new ByteBufferMessageSet(compressionCodec = NoCompressionCodec, messages = new Message(messageBytes))))
      Assert.assertNotNull(response)
    } catch {
      case e: Exception => Assert.fail("Unexpected failure sending message to broker. " + e.getMessage)
    }
    val secondEnd = SystemTime.milliseconds
    Assert.assertTrue((secondEnd-secondStart) < 500)
    try {
      val response = producer.send(TestUtils.produceRequest("test", 0, new ByteBufferMessageSet(compressionCodec = NoCompressionCodec, messages = new Message(messageBytes))))
      Assert.assertNotNull(response)
    } catch {
      case e: Exception => Assert.fail("Unexpected failure sending message to broker. " + e.getMessage)
    }
  }

  @Test
  def testEmptyProduceRequest() {
    val server = servers.head
    val props = new Properties()
    props.put("host", "localhost")
    props.put("port", server.socketServer.port.toString)
    props.put("buffer.size", "102400")
    props.put("connect.timeout.ms", "300")
    props.put("reconnect.interval", "500")
    props.put("max.message.size", "100")
    val correlationId = SyncProducerConfig.DefaultCorrelationId
    val clientId = SyncProducerConfig.DefaultClientId
    val ackTimeoutMs = SyncProducerConfig.DefaultAckTimeoutMs
    val ack = SyncProducerConfig.DefaultRequiredAcks
    val emptyRequest = new kafka.api.ProducerRequest(correlationId, clientId, ack, ackTimeoutMs, Map[TopicAndPartition, MessageSet]())

    val producer = new SyncProducer(new SyncProducerConfig(props))
    val response = producer.send(emptyRequest)
    Assert.assertTrue(!response.hasError && response.status.size == 0)
  }

  @Test
<<<<<<< HEAD
  def testSingleMessageSizeTooLarge() {
=======
  def testMessageSizeTooLarge() {
    val server = servers.head
    val props = new Properties()
    props.put("host", "localhost")
    props.put("port", server.socketServer.port.toString)
    props.put("buffer.size", "102400")
    props.put("connect.timeout.ms", "300")
    props.put("reconnect.interval", "500")
    val producer = new SyncProducer(new SyncProducerConfig(props))
    CreateTopicCommand.createTopic(zkClient, "test", 1, 1)
    TestUtils.waitUntilLeaderIsElectedOrChanged(zkClient, "test", 0, 500)

    val message1 = new Message(new Array[Byte](configs(0).maxMessageSize + 1))
    val messageSet1 = new ByteBufferMessageSet(compressionCodec = NoCompressionCodec, messages = message1)
    val response1 = producer.send(TestUtils.produceRequest("test", 0, messageSet1))

    Assert.assertEquals(1, response1.status.count(_._2.error != ErrorMapping.NoError))
    Assert.assertEquals(ErrorMapping.MessageSizeTooLargeCode, response1.status(TopicAndPartition("test", 0)).error)
    Assert.assertEquals(-1L, response1.status(TopicAndPartition("test", 0)).offset)

    val safeSize = configs(0).maxMessageSize - Message.MessageOverhead - MessageSet.LogOverhead - 1
    val message2 = new Message(new Array[Byte](safeSize))
    val messageSet2 = new ByteBufferMessageSet(compressionCodec = NoCompressionCodec, messages = message2)
    val response2 = producer.send(TestUtils.produceRequest("test", 0, messageSet2))

    Assert.assertEquals(1, response1.status.count(_._2.error != ErrorMapping.NoError))
    Assert.assertEquals(ErrorMapping.NoError, response2.status(TopicAndPartition("test", 0)).error)
    Assert.assertEquals(0, response2.status(TopicAndPartition("test", 0)).offset)
  }

  @Test
  def testProduceCorrectlyReceivesResponse() {
    val server = servers.head
>>>>>>> 602acaf4
    val props = new Properties()
    props.put("host", "localhost")
    props.put("port", server.socketServer.port.toString)
    props.put("buffer.size", "102400")
    props.put("connect.timeout.ms", "300")
    props.put("reconnect.interval", "500")
    props.put("max.message.size", "100")

    val producer = new SyncProducer(new SyncProducerConfig(props))
    val messages = new ByteBufferMessageSet(NoCompressionCodec, new Message(messageBytes))

    // #1 - test that we get an error when partition does not belong to broker in response
    val request = TestUtils.produceRequestWithAcks(Array("topic1", "topic2", "topic3"), Array(0), messages, 1)
    val response = producer.send(request)

    Assert.assertNotNull(response)
    Assert.assertEquals(request.correlationId, response.correlationId)
    Assert.assertEquals(3, response.status.size)
    response.status.values.foreach {
      case ProducerResponseStatus(error, nextOffset) =>
        Assert.assertEquals(ErrorMapping.UnknownTopicOrPartitionCode.toShort, error)
        Assert.assertEquals(-1L, nextOffset)
    }

    // #2 - test that we get correct offsets when partition is owned by broker
    CreateTopicCommand.createTopic(zkClient, "topic1", 1, 1)
    TestUtils.waitUntilLeaderIsElectedOrChanged(zkClient, "topic1", 0, 500)
    CreateTopicCommand.createTopic(zkClient, "topic3", 1, 1)
    TestUtils.waitUntilLeaderIsElectedOrChanged(zkClient, "topic3", 0, 500)

    val response2 = producer.send(request)
    Assert.assertNotNull(response2)
    Assert.assertEquals(request.correlationId, response2.correlationId)
    Assert.assertEquals(3, response2.status.size)

    // the first and last message should have been accepted by broker
    Assert.assertEquals(ErrorMapping.NoError, response2.status(TopicAndPartition("topic1", 0)).error)
    Assert.assertEquals(ErrorMapping.NoError, response2.status(TopicAndPartition("topic3", 0)).error)
    Assert.assertEquals(0, response2.status(TopicAndPartition("topic1", 0)).offset)
    Assert.assertEquals(0, response2.status(TopicAndPartition("topic3", 0)).offset)

    // the middle message should have been rejected because broker doesn't lead partition
    Assert.assertEquals(ErrorMapping.UnknownTopicOrPartitionCode.toShort,
                        response2.status(TopicAndPartition("topic2", 0)).error)
    Assert.assertEquals(-1, response2.status(TopicAndPartition("topic2", 0)).offset)
  }

  @Test
  def testProducerCanTimeout() {
    val timeoutMs = 500

    val server = servers.head
    val props = new Properties()
    props.put("host", "localhost")
    props.put("port", server.socketServer.port.toString)
    props.put("buffer.size", "102400")
    props.put("producer.request.timeout.ms", String.valueOf(timeoutMs))
    val producer = new SyncProducer(new SyncProducerConfig(props))

    val messages = new ByteBufferMessageSet(NoCompressionCodec, new Message(messageBytes))
    val request = TestUtils.produceRequest("topic1", 0, messages)

    // stop IO threads and request handling, but leave networking operational
    // any requests should be accepted and queue up, but not handled
    server.requestHandlerPool.shutdown()

    val t1 = SystemTime.milliseconds
    try {
      producer.send(request)
      Assert.fail("Should have received timeout exception since request handling is stopped.")
    } catch {
      case e: SocketTimeoutException => /* success */
      case e => Assert.fail("Unexpected exception when expecting timeout: " + e)
    }
    val t2 = SystemTime.milliseconds

    // make sure we don't wait fewer than timeoutMs for a response
    Assert.assertTrue((t2-t1) >= timeoutMs)
  }

  @Test
  def testCompressedMessageSizeTooLarge() {
    val props = new Properties()
    props.put("host", "localhost")
    props.put("port", server.socketServer.port.toString)
    props.put("buffer.size", "102400")
    props.put("connect.timeout.ms", "300")
    props.put("reconnect.interval", "500")
    props.put("max.message.size", "100")
    val producer = new SyncProducer(new SyncProducerConfig(props))
    val messages = new Array[Message](10)
    import Array.fill
    var a = 0
    for( a <- 0 to  9){
      val bytes = fill(20){a.asInstanceOf[Byte]}
      messages(a) = new Message(bytes)
    }
    var failed = false
    /** After compression, the compressed message has size 118 **/
    try {
      producer.send("test", 0, new ByteBufferMessageSet(compressionCodec = DefaultCompressionCodec, messages = messages: _*))
    }catch {
      case e: MessageSizeTooLargeException => failed = true
    }
    Assert.assertTrue(failed)
  }
}<|MERGE_RESOLUTION|>--- conflicted
+++ resolved
@@ -17,19 +17,6 @@
 
 package kafka.producer
 
-<<<<<<< HEAD
-import junit.framework.Assert
-import kafka.utils.SystemTime
-import kafka.utils.TestUtils
-import kafka.server.{KafkaServer, KafkaConfig}
-import org.apache.log4j.Logger
-import org.scalatest.junit.JUnitSuite
-import org.junit.{After, Before, Test}
-import kafka.common.MessageSizeTooLargeException
-import java.util.Properties
-import kafka.api.ProducerRequest
-import kafka.message.{NoCompressionCodec, DefaultCompressionCodec, Message, ByteBufferMessageSet}
-=======
 import java.net.SocketTimeoutException
 import java.util.Properties
 import junit.framework.Assert
@@ -42,7 +29,6 @@
 import org.scalatest.junit.JUnit3Suite
 import kafka.api.ProducerResponseStatus
 import kafka.common.{TopicAndPartition, ErrorMapping}
->>>>>>> 602acaf4
 
 class SyncProducerTest extends JUnit3Suite with KafkaServerTestHarness {
   private var messageBytes =  new Array[Byte](2);
@@ -107,9 +93,6 @@
   }
 
   @Test
-<<<<<<< HEAD
-  def testSingleMessageSizeTooLarge() {
-=======
   def testMessageSizeTooLarge() {
     val server = servers.head
     val props = new Properties()
@@ -143,7 +126,6 @@
   @Test
   def testProduceCorrectlyReceivesResponse() {
     val server = servers.head
->>>>>>> 602acaf4
     val props = new Properties()
     props.put("host", "localhost")
     props.put("port", server.socketServer.port.toString)
@@ -223,31 +205,4 @@
     // make sure we don't wait fewer than timeoutMs for a response
     Assert.assertTrue((t2-t1) >= timeoutMs)
   }
-
-  @Test
-  def testCompressedMessageSizeTooLarge() {
-    val props = new Properties()
-    props.put("host", "localhost")
-    props.put("port", server.socketServer.port.toString)
-    props.put("buffer.size", "102400")
-    props.put("connect.timeout.ms", "300")
-    props.put("reconnect.interval", "500")
-    props.put("max.message.size", "100")
-    val producer = new SyncProducer(new SyncProducerConfig(props))
-    val messages = new Array[Message](10)
-    import Array.fill
-    var a = 0
-    for( a <- 0 to  9){
-      val bytes = fill(20){a.asInstanceOf[Byte]}
-      messages(a) = new Message(bytes)
-    }
-    var failed = false
-    /** After compression, the compressed message has size 118 **/
-    try {
-      producer.send("test", 0, new ByteBufferMessageSet(compressionCodec = DefaultCompressionCodec, messages = messages: _*))
-    }catch {
-      case e: MessageSizeTooLargeException => failed = true
-    }
-    Assert.assertTrue(failed)
-  }
 }