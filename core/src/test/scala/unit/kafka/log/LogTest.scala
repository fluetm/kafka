--- conflicted
+++ resolved
@@ -438,37 +438,6 @@
       log.append(set)
     assertEquals("There should be exactly 1 segment.", 1, log.numberOfSegments)
   }
-
-<<<<<<< HEAD
-  /**
-   * Verify that truncation works correctly after re-opening the log
-   */
-=======
-
-  @Test
-  def testAppendWithoutOffsetAssignment() {
-    for(codec <- List(NoCompressionCodec, DefaultCompressionCodec)) {
-      logDir.mkdir()
-      var log = new Log(logDir, 
-                        maxLogFileSize = 64*1024, 
-                        maxMessageSize = config.maxMessageSize, 
-                        maxIndexSize = 1000, 
-                        indexIntervalBytes = 10000, 
-                        needsRecovery = true)
-      val messages = List("one", "two", "three", "four", "five", "six")
-      val ms = new ByteBufferMessageSet(compressionCodec = codec, 
-                                        offsetCounter = new AtomicLong(5), 
-                                        messages = messages.map(s => new Message(s.getBytes)):_*)
-      val firstOffset = ms.shallowIterator.toList.head.offset
-      val lastOffset = ms.shallowIterator.toList.last.offset
-      val (first, last) = log.append(ms, assignOffsets = false)
-      assertEquals(last + 1, log.logEndOffset)
-      assertEquals(firstOffset, first)
-      assertEquals(lastOffset, last)
-      assertTrue(log.read(5, 64*1024).size > 0)
-      log.delete()
-    }
-  }
   
   /**
    * When we open a log any index segments without an associated log segment should be deleted.
@@ -480,7 +449,8 @@
     
     val set = TestUtils.singleMessageSet("test".getBytes())
     val log = new Log(logDir, 
-                      maxLogFileSize = set.sizeInBytes * 5, 
+                      time.scheduler,
+                      maxSegmentSize = set.sizeInBytes * 5, 
                       maxMessageSize = config.maxMessageSize,
                       maxIndexSize = 1000, 
                       indexIntervalBytes = 1, 
@@ -496,7 +466,9 @@
     log.delete()
   }
 
->>>>>>> 85ec0445
+  /**
+   * Verify that truncation works correctly after re-opening the log
+   */
   @Test
   def testReopenThenTruncate() {
     val set = TestUtils.singleMessageSet("test".getBytes())
